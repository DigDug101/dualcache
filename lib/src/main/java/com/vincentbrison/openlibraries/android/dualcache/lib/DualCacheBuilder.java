package com.vincentbrison.openlibraries.android.dualcache.lib;

<<<<<<< HEAD
import android.content.Context;

import com.jakewharton.disklrucache.DiskLruCache;

import java.io.File;
import java.io.IOException;


=======
>>>>>>> a1e7033a
public class DualCacheBuilder<T> {

    DualCache<T> mDualCache;

    public DualCacheBuilder(String id, int appVersion, Class<T> clazz) {
        mDualCache = new DualCache(id, appVersion, clazz);
    }

    public DualCacheDiskBuilder<T> useJsonInRam(int maxRamSize) {
        mDualCache.setRAMMode(DualCache.DualCacheRAMMode.ENABLE_WITH_DEFAULT_SERIALIZER);
        mDualCache.mRamCacheLru = new StringLRUCache(maxRamSize);
        return new DualCacheDiskBuilder<T>(mDualCache);
    }

    public DualCacheDiskBuilder<T> useReferenceInRam(int maxRamSize, SizeOf<T> handlerSizeOf) {
        mDualCache.setRAMMode(DualCache.DualCacheRAMMode.ENABLE_WITH_REFERENCE);
        mDualCache.mRamCacheLru = new ReferenceLRUCache(maxRamSize, handlerSizeOf);
        return new DualCacheDiskBuilder<T>(mDualCache);
    }

    public DualCacheDiskBuilder<T> noRam() {
        mDualCache.setRAMMode(DualCache.DualCacheRAMMode.DISABLE);
        return new DualCacheDiskBuilder<T>(mDualCache);
    }

}<|MERGE_RESOLUTION|>--- conflicted
+++ resolved
@@ -1,36 +1,50 @@
 package com.vincentbrison.openlibraries.android.dualcache.lib;
 
-<<<<<<< HEAD
-import android.content.Context;
-
-import com.jakewharton.disklrucache.DiskLruCache;
-
-import java.io.File;
-import java.io.IOException;
-
-
-=======
->>>>>>> a1e7033a
+/**
+ * Class used to build a cache.
+ * @param <T> is the class of object to store in cache.
+ */
 public class DualCacheBuilder<T> {
 
-    DualCache<T> mDualCache;
+    private DualCache<T> mDualCache;
 
+    /**
+     * Start the building of the cache.
+     * @param id is the id of the cache (should be unique).
+     * @param appVersion is the app version of the app. If data are already stored in disk cache with previous app version, it will be invalidate.
+     * @param clazz is the class of object to store in cache.
+     */
     public DualCacheBuilder(String id, int appVersion, Class<T> clazz) {
         mDualCache = new DualCache(id, appVersion, clazz);
     }
 
+    /**
+     * Use Json serialization/deserialization to store and retrieve object from ram cache.
+     * @param maxRamSize is the max amount of ram which can be used by the ram cache.
+     * @return the builder for the disk cache layer.
+     */
     public DualCacheDiskBuilder<T> useJsonInRam(int maxRamSize) {
         mDualCache.setRAMMode(DualCache.DualCacheRAMMode.ENABLE_WITH_DEFAULT_SERIALIZER);
-        mDualCache.mRamCacheLru = new StringLRUCache(maxRamSize);
+        mDualCache.setRamCacheLru(new StringLRUCache(maxRamSize));
         return new DualCacheDiskBuilder<T>(mDualCache);
     }
 
+    /**
+     * Store directly object in ram. You have to provide a way to compute the size of an object in ram to be able to used the LRU capacity of the ram cache.
+     * @param maxRamSize is the max amount of ram which can be used by the ram cache.
+     * @param handlerSizeOf is the interface which let compute the size of object stored in ram.
+     * @return the builder for the disk cache layer.
+     */
     public DualCacheDiskBuilder<T> useReferenceInRam(int maxRamSize, SizeOf<T> handlerSizeOf) {
         mDualCache.setRAMMode(DualCache.DualCacheRAMMode.ENABLE_WITH_REFERENCE);
-        mDualCache.mRamCacheLru = new ReferenceLRUCache(maxRamSize, handlerSizeOf);
+        mDualCache.setRamCacheLru(new ReferenceLRUCache(maxRamSize, handlerSizeOf));
         return new DualCacheDiskBuilder<T>(mDualCache);
     }
 
+    /**
+     * The ram cache will not be used, meaning that only the disk cache will be used.
+     * @return the builder for the disk cache layer.
+     */
     public DualCacheDiskBuilder<T> noRam() {
         mDualCache.setRAMMode(DualCache.DualCacheRAMMode.DISABLE);
         return new DualCacheDiskBuilder<T>(mDualCache);
